--- conflicted
+++ resolved
@@ -10,18 +10,11 @@
   "license": "ISC",
   "description": "",
   "dependencies": {
-<<<<<<< HEAD
-    "@dataconnect/generated": "file:src/dataconnect-generated",
-    "aws-sdk": "^2.1692.0",
-    "axios": "^1.12.2",
-    "body-parser": "^2.2.0",
-=======
     "axios": "^1.13.2",
     "cheerio": "^1.1.2",
->>>>>>> 6c10e181
     "compression": "^1.8.1",
     "cors": "^2.8.5",
-    "dotenv": "^17.2.3",
+    "dotenv": "^17.2.2",
     "express": "^5.1.0",
     "express-rate-limit": "^8.1.0",
     "form-data": "^4.0.4",
@@ -29,14 +22,8 @@
     "joi": "^18.0.1",
     "morgan": "^1.10.1",
     "multer": "^2.0.2",
-<<<<<<< HEAD
-    "node-fetch": "^3.3.2",
-    "pg": "^8.16.3",
-=======
     "node-cron": "^4.2.1",
->>>>>>> 6c10e181
     "sharp": "^0.34.4",
-    "twilio": "^5.10.2",
     "uuid": "^13.0.0"
   },
   "repository": {
