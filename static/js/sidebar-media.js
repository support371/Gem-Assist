
/**
 * GEM Enterprise - AI Media Generation Frontend
 * Enterprise-grade JavaScript for automated content creation
 * Handles API calls, UI interactions, and asset management
 */

// Configuration
const CONFIG = {
    API_BASE_URL: '/api/media',
    GENERATED_ASSETS_PATH: '/static/generated-assets',
    MAX_RETRIES: 3,
    RETRY_DELAY: 2000,
    POLLING_INTERVAL: 5000
};

// Global state management
let activeRequests = new Map();
let generatedAssets = [];

/**
 * Utility Functions
 */

// Log function with timestamp
const log = (level, message, data = {}) => {
    const timestamp = new Date().toISOString();
    console[level](`[${timestamp}] [MediaGenerator] ${message}`, data);
};

// Show loading state
const showLoading = (elementId, message = 'Processing...') => {
    const loadingElement = document.getElementById(elementId);
    if (loadingElement) {
        loadingElement.classList.add('active');
        const messageElement = loadingElement.querySelector('.loading-message');
        if (messageElement) {
            messageElement.textContent = message;
        }
    }
};

// Hide loading state
const hideLoading = (elementId) => {
    const loadingElement = document.getElementById(elementId);
    if (loadingElement) {
        loadingElement.classList.remove('active');
    }
};

// Show error message
const showError = (elementId, message) => {
    const errorElement = document.getElementById(elementId);
    if (errorElement) {
        errorElement.textContent = message;
        errorElement.classList.add('active');
        setTimeout(() => {
            errorElement.classList.remove('active');
        }, 8000);
    }
    log('error', message);
};

// Show success message
const showSuccess = (elementId, message) => {
    const successElement = document.getElementById(elementId);
    if (successElement) {
        successElement.textContent = message;
        successElement.classList.add('active');
        setTimeout(() => {
            successElement.classList.remove('active');
        }, 5000);
    }
    log('info', message);
};

// Show preview with HTML snippet
const showPreview = (previewId, content, fileName, assetType) => {
    const previewElement = document.getElementById(previewId);
    const resultElement = previewElement?.querySelector(`#${assetType}-result`);
    const snippetElement = previewElement?.querySelector(`#${assetType}-snippet`);
    
    if (previewElement && resultElement) {
        // Set the media content
        if (assetType === 'image') {
            resultElement.src = content;
            resultElement.alt = `Generated ${assetType}`;
        } else if (assetType === 'video') {
            resultElement.src = content;
        } else if (assetType === 'tts') {
            resultElement.src = content;
        }
        
        // Generate HTML snippet
        let snippet = '';
        if (assetType === 'image') {
            snippet = `<img src="${content}" alt="Generated Image" class="img-fluid rounded">`;
        } else if (assetType === 'video') {
            snippet = `<video src="${content}" controls class="w-100 rounded">\n  Your browser does not support the video tag.\n</video>`;
        } else if (assetType === 'tts') {
            snippet = `<audio src="${content}" controls class="w-100">\n  Your browser does not support the audio tag.\n</audio>`;
        }
        
        if (snippetElement) {
            snippetElement.textContent = snippet;
        }
        
        // Save snippet to generated-assets folder
        saveSnippetToFile(fileName, snippet, assetType);
        
        previewElement.classList.add('active');
    }
};

// Save HTML snippet to file
const saveSnippetToFile = async (fileName, snippet, assetType) => {
    try {
        const snippetFileName = `${fileName.replace(/\.[^/.]+$/, "")}_snippet.html`;
        
        // Store in generated assets array
        generatedAssets.push({
            fileName: snippetFileName,
            type: 'snippet',
            content: snippet,
            originalAsset: fileName,
            assetType,
            timestamp: new Date().toISOString()
        });
        
        log('info', `HTML snippet generated for ${fileName}`, { snippet, fileName: snippetFileName });
        
    } catch (error) {
        log('error', 'Failed to save HTML snippet', { error: error.message, fileName });
    }
};

// Make API request with retry logic
const apiRequest = async (endpoint, data, method = 'POST') => {
    const url = `${CONFIG.API_BASE_URL}${endpoint}`;
    let lastError;
    
    for (let attempt = 1; attempt <= CONFIG.MAX_RETRIES; attempt++) {
        try {
            log('info', `API request attempt ${attempt}`, { url, method });
            
            const options = {
                method,
                headers: {
                    'Content-Type': 'application/json',
                    'X-Request-ID': `req_${Date.now()}_${Math.random().toString(36).substr(2, 9)}`
                }
            };
            
            if (method !== 'GET' && data) {
                options.body = JSON.stringify(data);
            }
            
            const response = await fetch(url, options);
            const result = await response.json();
            
            if (!response.ok) {
                throw new Error(result.error || `HTTP ${response.status}: ${response.statusText}`);
            }
            
            log('info', 'API request successful', { url, attempt, result });
            return result;
            
        } catch (error) {
            lastError = error;
            log('warn', `API request attempt ${attempt} failed`, { url, error: error.message });
            
            if (attempt < CONFIG.MAX_RETRIES) {
                await new Promise(resolve => setTimeout(resolve, CONFIG.RETRY_DELAY * attempt));
            }
        }
    }
    
    throw lastError;
};

/**
 * Media Generation Functions
 */

// Generate AI Image
const generateImage = async () => {
    const prompt = document.getElementById('image-prompt')?.value?.trim();
    const size = document.getElementById('image-size')?.value || '1024x1024';
    const imageStyle = document.getElementById('image-style')?.value || 'vivid';
    
    if (!prompt) {
        showError('image-error', 'Please enter an image description');
        return;
    }
    
    try {
        showLoading('image-loading', 'Generating your professional image...');
        
        const result = await apiRequest('/image', {
            prompt,
            size,
<<<<<<< HEAD
            style: imageStyle,
            quality: 'hd'
=======
            style
>>>>>>> 1bd0ae74
        });
        
        if (result.success && result.url) {
            showPreview('image-preview', result.url, result.metadata?.filename || 'generated_image.png', 'image');
            showSuccess('image-success', `Image generated successfully!`);
            
            // Add to assets history
            addToAssetsHistory(result.metadata?.filename || 'generated_image.png', 'image', result.url);
        } else {
            throw new Error(result.error || 'Image generation failed');
        }
        
    } catch (error) {
        showError('image-error', `Image generation failed: ${error.message}`);
    } finally {
        hideLoading('image-loading');
    }
};

// Generate AI Video
const generateVideo = async () => {
    const prompt = document.getElementById('video-prompt')?.value?.trim();
    const duration = parseInt(document.getElementById('video-duration')?.value) || 4;
    
    if (!prompt) {
        showError('video-error', 'Please enter a video description');
        return;
    }
    
    try {
        showLoading('video-loading', 'Starting video generation (this may take several minutes)...');
        
        const result = await apiRequest('/video', {
            prompt,
            duration
        });
        
        if (result.success && result.prediction_id) {
            // Poll for video completion
            await pollVideoStatus(result.prediction_id);
        } else {
            throw new Error(result.error || 'Video generation failed');
        }
        
    } catch (error) {
        showError('video-error', `Video generation failed: ${error.message}`);
        hideLoading('video-loading');
    }
};

// Poll video generation status
const pollVideoStatus = async (predictionId) => {
    const maxAttempts = 60; // 5 minutes timeout
    let attempts = 0;
    
    const checkStatus = async () => {
        try {
            const result = await apiRequest(`/video/status/${predictionId}`, {}, 'GET');
            
            if (result.success) {
                if (result.status === 'completed' && result.url) {
                    showPreview('video-preview', result.url, result.metadata?.filename || 'generated_video.mp4', 'video');
                    showSuccess('video-success', `Video generated successfully!`);
                    hideLoading('video-loading');
                    return;
                } else if (result.status === 'failed') {
                    throw new Error('Video generation failed');
                } else if (result.status === 'processing' && attempts < maxAttempts) {
                    attempts++;
                    setTimeout(checkStatus, 5000);
                    return;
                }
            }
            
            if (attempts >= maxAttempts) {
                throw new Error('Video generation timeout');
            }
            
        } catch (error) {
            showError('video-error', `Video generation failed: ${error.message}`);
            hideLoading('video-loading');
        }
    };
    
    checkStatus();
};

// Generate Text-to-Speech
const generateTTS = async () => {
    const text = document.getElementById('tts-text')?.value?.trim();
    const voice = document.getElementById('tts-voice')?.value || 'default';
    
    if (!text) {
        showError('tts-error', 'Please enter text to convert to speech');
        return;
    }
    
    if (text.length > 2000) {
        showError('tts-error', 'Text is too long. Please keep it under 2000 characters.');
        return;
    }
    
    try {
        showLoading('tts-loading', 'Converting text to professional speech...');
        
        const result = await apiRequest('/tts', {
            text,
            voice
        });
        
        if (result.success && result.url) {
            showPreview('tts-preview', result.url, result.metadata?.filename || 'generated_audio.mp3', 'tts');
            showSuccess('tts-success', `Audio generated successfully!`);
            
            // Add to assets history
            addToAssetsHistory(result.metadata?.filename || 'generated_audio.mp3', 'audio', result.url);
        } else {
            throw new Error(result.error || 'TTS generation failed');
        }
        
    } catch (error) {
        showError('tts-error', `TTS generation failed: ${error.message}`);
    } finally {
        hideLoading('tts-loading');
    }
};

// Send Chat Message
const sendChatMessage = async () => {
    const message = document.getElementById('chat-message')?.value?.trim();
    const sessionId = document.getElementById('conversation-id')?.value?.trim() || `conv_${Date.now()}`;
    
    if (!message) {
        showError('chat-error', 'Please enter a message');
        return;
    }
    
    try {
        showLoading('chat-loading', 'Processing your message with enterprise AI...');
        
        const result = await apiRequest('/chat', {
            message,
            session_id: sessionId
        });
        
        if (result.success && result.response) {
            const responseElement = document.getElementById('chat-response');
            if (responseElement) {
                responseElement.textContent = result.response;
            }
            
            document.getElementById('chat-preview').classList.add('active');
            document.getElementById('conversation-id').value = sessionId;
            
            showSuccess('chat-success', `Response generated (Session: ${sessionId})`);
        } else {
            throw new Error(result.error || 'Chat processing failed');
        }
        
    } catch (error) {
        showError('chat-error', `Chat processing failed: ${error.message}`);
    } finally {
        hideLoading('chat-loading');
    }
};

// Place Voice Call
const placeVoiceCall = async () => {
    const phoneNumber = document.getElementById('call-number')?.value?.trim();
    const message = document.getElementById('call-message')?.value?.trim();
    const voice = document.getElementById('call-voice')?.value || 'alice';
    
    if (!phoneNumber || !message) {
        showError('call-error', 'Please enter both phone number and message');
        return;
    }
    
    // Validate phone number format
    const phoneRegex = /^\+[1-9]\d{1,14}$/;
    if (!phoneRegex.test(phoneNumber)) {
        showError('call-error', 'Please enter phone number in international format (e.g., +1234567890)');
        return;
    }
    
    try {
        showLoading('call-loading', 'Placing professional voice call...');
        
        const result = await apiRequest('/call/place', {
            to_number: phoneNumber,
            message,
            voice
        });
        
        if (result.success && result.call_sid) {
            const statusElement = document.getElementById('call-status');
            
            if (statusElement) {
                statusElement.innerHTML = `
                    <strong>Call Status:</strong> ${result.status}<br>
                    <strong>Call ID:</strong> ${result.call_sid}<br>
                    <strong>To:</strong> ${result.to_number}<br>
                    <strong>Voice:</strong> ${voice}<br>
                    <strong>Time:</strong> ${new Date().toLocaleString()}
                `;
            }
            
            document.getElementById('call-preview').classList.add('active');
            showSuccess('call-success', `Call placed successfully to ${result.to_number}`);
        } else {
            throw new Error(result.error || 'Voice call failed');
        }
        
    } catch (error) {
        showError('call-error', `Voice call failed: ${error.message}`);
    } finally {
        hideLoading('call-loading');
    }
};

// Check System Status
const checkSystemStatus = async () => {
    try {
        showLoading('status-loading', 'Checking system health...');
        
        const result = await apiRequest('/health', {}, 'GET');
        
        const statusElement = document.getElementById('status-display');
        if (statusElement && result) {
            const services = result.services || {};
            const statusHtml = `
                <div class="row">
                    <div class="col-md-6">
                        <h6>Service Status:</h6>
                        <ul class="list-unstyled">
                            <li><i class="fas fa-${services.openai ? 'check text-success' : 'times text-danger'}"></i> OpenAI: ${services.openai ? 'Connected' : 'Disconnected'}</li>
                            <li><i class="fas fa-${services.elevenlabs ? 'check text-success' : 'times text-danger'}"></i> ElevenLabs: ${services.elevenlabs ? 'Connected' : 'Disconnected'}</li>
                            <li><i class="fas fa-${services.replicate ? 'check text-success' : 'times text-danger'}"></i> Replicate: ${services.replicate ? 'Connected' : 'Disconnected'}</li>
                            <li><i class="fas fa-${services.twilio ? 'check text-success' : 'times text-danger'}"></i> Twilio: ${services.twilio ? 'Connected' : 'Disconnected'}</li>
                            <li><i class="fas fa-${services.s3 ? 'check text-success' : 'times text-danger'}"></i> AWS S3: ${services.s3 ? 'Connected' : 'Disconnected'}</li>
                        </ul>
                    </div>
                    <div class="col-md-6">
                        <h6>System Info:</h6>
                        <ul class="list-unstyled">
                            <li><strong>Status:</strong> ${result.status || 'Unknown'}</li>
                            <li><strong>Timestamp:</strong> ${result.timestamp || new Date().toISOString()}</li>
                            <li><strong>Last Check:</strong> ${new Date().toLocaleString()}</li>
                        </ul>
                    </div>
                </div>
            `;
            statusElement.innerHTML = statusHtml;
        }
        
        document.getElementById('status-preview').classList.add('active');
        
    } catch (error) {
        showError('status-error', `Status check failed: ${error.message}`);
    } finally {
        hideLoading('status-loading');
    }
};

// Add to assets history
const addToAssetsHistory = (fileName, type, path) => {
    generatedAssets.push({
        fileName,
        type,
        path,
        timestamp: new Date().toISOString()
    });
    
    // Keep only last 10 assets
    if (generatedAssets.length > 10) {
        generatedAssets = generatedAssets.slice(-10);
    }
    
    log('info', 'Asset added to history', { fileName, type, path });
};

/**
 * Event Listeners and Initialization
 */

// Initialize when DOM is loaded
document.addEventListener('DOMContentLoaded', function() {
    log('info', 'Media Generator initialized');
    
    // Attach event listeners
    const imageBtn = document.getElementById('generate-image-btn');
    const videoBtn = document.getElementById('generate-video-btn');
    const ttsBtn = document.getElementById('generate-tts-btn');
    const chatBtn = document.getElementById('send-chat-btn');
    const callBtn = document.getElementById('place-call-btn');
    const statusBtn = document.getElementById('check-status-btn');
    
    if (imageBtn) imageBtn.addEventListener('click', generateImage);
    if (videoBtn) videoBtn.addEventListener('click', generateVideo);
    if (ttsBtn) ttsBtn.addEventListener('click', generateTTS);
    if (chatBtn) chatBtn.addEventListener('click', sendChatMessage);
    if (callBtn) callBtn.addEventListener('click', placeVoiceCall);
    if (statusBtn) statusBtn.addEventListener('click', checkSystemStatus);
    
    // Input validation and character counters
    const ttsTextarea = document.getElementById('tts-text');
    if (ttsTextarea) {
        ttsTextarea.addEventListener('input', function() {
            const current = this.value.length;
            const max = 2000;
            log('debug', `TTS text length: ${current}/${max}`);
        });
    }
    
    // Auto-generate conversation IDs
    const conversationInput = document.getElementById('conversation-id');
    if (conversationInput && !conversationInput.value) {
        conversationInput.value = `conv_${Date.now()}`;
    }
    
    // Phone number formatting
    const phoneInput = document.getElementById('call-number');
    if (phoneInput) {
        phoneInput.addEventListener('input', function() {
            let value = this.value.replace(/[^\d+]/g, '');
            if (value && !value.startsWith('+')) {
                value = '+' + value;
            }
            this.value = value;
        });
    }
    
    // Check initial system status
    setTimeout(checkSystemStatus, 1000);
    
    log('info', 'All event listeners attached successfully');
});

// Handle errors globally
window.addEventListener('error', function(event) {
    log('error', 'Unhandled error in media generator', {
        message: event.message,
        filename: event.filename,
        lineno: event.lineno,
        colno: event.colno
    });
});

// Export functions for external use
window.MediaGenerator = {
    generateImage,
    generateVideo,
    generateTTS,
    sendChatMessage,
    placeVoiceCall,
    checkSystemStatus,
    getGeneratedAssets: () => generatedAssets,
    log
};

log('info', 'GEM Enterprise Media Generator loaded successfully');<|MERGE_RESOLUTION|>--- conflicted
+++ resolved
@@ -186,7 +186,7 @@
 const generateImage = async () => {
     const prompt = document.getElementById('image-prompt')?.value?.trim();
     const size = document.getElementById('image-size')?.value || '1024x1024';
-    const imageStyle = document.getElementById('image-style')?.value || 'vivid';
+    const style = document.getElementById('image-style')?.value || 'vivid';
     
     if (!prompt) {
         showError('image-error', 'Please enter an image description');
@@ -199,12 +199,7 @@
         const result = await apiRequest('/image', {
             prompt,
             size,
-<<<<<<< HEAD
-            style: imageStyle,
-            quality: 'hd'
-=======
             style
->>>>>>> 1bd0ae74
         });
         
         if (result.success && result.url) {
