modules = ["nodejs-20", "python-3.11"]

[nix]
channel = "stable-25_05"
<<<<<<< HEAD
packages = ["driversi686Linux.mesa-demos", "freetype", "google-cloud-sdk-gce", "lcms2", "libimagequant", "libjpeg", "libtiff", "libwebp", "libxcrypt", "openjpeg", "openssl", "postgresql", "see-cat", "systemdUkify", "tcl", "tk", "unzip", "wget", "zlib"]
=======
packages = ["openssl", "postgresql", "unzip", "mailutils"]
>>>>>>> 6c10e181

[deployment]
deploymentTarget = "autoscale"
run = ["sh", "-c", "gunicorn --bind 0.0.0.0:5000 --workers 4 --timeout 120 main:app"]

[workflows]
runButton = "Start Flask App"

[[workflows.workflow]]
name = "Project"
mode = "parallel"
author = "agent"

[[workflows.workflow.tasks]]
task = "workflow.run"
args = "Start application"

[[workflows.workflow]]
name = "Start application"
author = "agent"

[[workflows.workflow.tasks]]
task = "workflow.run"
args = "Start application"

[[workflows.workflow]]
name = "Start Flask App"
author = 46920073
mode = "sequential"

[[workflows.workflow.tasks]]
task = "shell.exec"
args = "python main.py"

[[ports]]
localPort = 5000
externalPort = 80

[[ports]]
localPort = 9005
externalPort = 3000

[agent]
integrations = ["web_scraper==1.0.0", "perplexity_v0==1.0.0", "python_notion==1.0.0"]<|MERGE_RESOLUTION|>--- conflicted
+++ resolved
@@ -1,19 +1,15 @@
-modules = ["nodejs-20", "python-3.11"]
+modules = ["python-3.11", "nodejs-20"]
 
 [nix]
 channel = "stable-25_05"
-<<<<<<< HEAD
-packages = ["driversi686Linux.mesa-demos", "freetype", "google-cloud-sdk-gce", "lcms2", "libimagequant", "libjpeg", "libtiff", "libwebp", "libxcrypt", "openjpeg", "openssl", "postgresql", "see-cat", "systemdUkify", "tcl", "tk", "unzip", "wget", "zlib"]
-=======
 packages = ["openssl", "postgresql", "unzip", "mailutils"]
->>>>>>> 6c10e181
 
 [deployment]
 deploymentTarget = "autoscale"
-run = ["sh", "-c", "gunicorn --bind 0.0.0.0:5000 --workers 4 --timeout 120 main:app"]
+run = ["gunicorn", "--bind", "0.0.0.0:5000", "main:app"]
 
 [workflows]
-runButton = "Start Flask App"
+runButton = "Project"
 
 [[workflows.workflow]]
 name = "Project"
@@ -29,25 +25,21 @@
 author = "agent"
 
 [[workflows.workflow.tasks]]
-task = "workflow.run"
-args = "Start application"
-
-[[workflows.workflow]]
-name = "Start Flask App"
-author = 46920073
-mode = "sequential"
-
-[[workflows.workflow.tasks]]
 task = "shell.exec"
-args = "python main.py"
+args = "gunicorn --bind 0.0.0.0:5000 --reuse-port --reload main:app"
+waitForPort = 5000
 
 [[ports]]
 localPort = 5000
 externalPort = 80
 
 [[ports]]
-localPort = 9005
+localPort = 40935
+externalPort = 3002
+
+[[ports]]
+localPort = 45495
 externalPort = 3000
 
 [agent]
-integrations = ["web_scraper==1.0.0", "perplexity_v0==1.0.0", "python_notion==1.0.0"]+integrations = ["python_openai:1.0.0", "twilio_send_message:1.0.0"]